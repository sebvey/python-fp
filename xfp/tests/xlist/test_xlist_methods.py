--- conflicted
+++ resolved
@@ -1,8 +1,4 @@
-<<<<<<< HEAD
 from xfp import XFXBranch, Xeffect, Xlist, tupled
-=======
-from xfp import XFXBranch, Xeffect, Xlist
->>>>>>> 66c53cfd
 import pytest
 
 
@@ -204,15 +200,11 @@
     input = Xlist([])
     actual = input.reduce_fx(lambda x, y: x + y)
 
-<<<<<<< HEAD
-    assert isinstance(actual.value, IndexError) and actual.branch == XFXBranch.LEFT
-
-
+    assert isinstance(actual.value, IndexError) and actual.branch == XFXBranch.LEFT
+    
+    
 def test_xlist_zip():
     in1 = Xlist([1, 2, 3])
     in2 = Xlist([4, 5])
     assert in1.zip(in2) == Xlist([(1, 4), (2, 5)])
-    assert in2.zip(in1) == in1.zip(in2).map(tupled(lambda x, y: (y, x)))
-=======
-    assert isinstance(actual.value, IndexError) and actual.branch == XFXBranch.LEFT
->>>>>>> 66c53cfd
+    assert in2.zip(in1) == in1.zip(in2).map(tupled(lambda x, y: (y, x)))